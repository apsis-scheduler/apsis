--- conflicted
+++ resolved
@@ -25,11 +25,7 @@
     "ora <0.9.0",
     # temporarily specific release directly from Github main until procstar has
     # automated releases to pypi
-<<<<<<< HEAD
-    "procstar @ git+https://git@github.com/apsis-scheduler/procstar.git@v0.6.0",
-=======
     "procstar @ git+https://git@github.com/apsis-scheduler/procstar.git@v0.6.1",
->>>>>>> e5f1029c
     "pyyaml",
     "requests",
     "rich",
