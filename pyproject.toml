[build-system]
requires = ["setuptools"]
build-backend = "setuptools.build_meta"

[project]
name = "apsis"
<<<<<<< HEAD
version = "0.18.2"
=======
version = "0.18.3"
>>>>>>> 72ccd231
description = "Easy-to-use task scheduler"
readme = "README.md"
license = {text = "MIT License"}
authors = [
    {name = "Alex Samuel", email = "alex@alexsamuel.net"},
]
classifiers = [
    "License :: OSI Approved :: MIT License",
    "Programming Language :: Python :: 3",
]

requires-python = ">=3.10"
dependencies = [
    "brotli",
    "httpx",
    "jinja2",
    "ora",
    "pyyaml",
    "requests",
    "rich",
    "sanic ==21.6",
    "sanic-routing ==0.7.0",
    "sqlalchemy <2",
    "ujson",
    "websockets ==10.*",
]

optional-dependencies = {dev = ["pytest", "pytest-asyncio", "bump2version"]}

[project.urls]
Repository = "https://github.com/alexhsamuel/apsis"
Documentation = "https://apsis-scheduler.readthedocs.io/en/latest/"

[project.scripts]
apsis = "apsis.cli:main"
apsisctl = "apsis.ctl:main"
apsis-agent = "apsis.agent.cli:main"

[tool.setuptools]
packages = [
    "apsis",
    "apsis.agent",
    "apsis.cond",
    "apsis.lib",
    "apsis.lib.itr",
    "apsis.program",
    "apsis.program.internal",
    "apsis.schedule",
    "apsis.service",
]

package-dir = {"" = "python"}

[tool.setuptools.package-data]
"apsis.agent" = [
    "agent.cert",
    "agent.key",
]
"apsis.service" = [
    "vue/*",
    "vue/static/css/*",
    "vue/static/js/*",
    "vue/static/fonts/*",
]

[tool.pytest.ini_options]
log_level = "DEBUG"
testpaths = "test"
markers = ["local_ssh"]

[tool.ruff]
select = ["F", "E999"]
<|MERGE_RESOLUTION|>--- conflicted
+++ resolved
@@ -4,11 +4,7 @@
 
 [project]
 name = "apsis"
-<<<<<<< HEAD
-version = "0.18.2"
-=======
 version = "0.18.3"
->>>>>>> 72ccd231
 description = "Easy-to-use task scheduler"
 readme = "README.md"
 license = {text = "MIT License"}
