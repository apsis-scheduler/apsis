# Current

- release
  - update web UI
  - conda recipe
  - intro docs in README
  - job docs
- sudo support in programs
- remote/ssh support in programs
- control page
  - reload jobs
  - restart
<<<<<<< HEAD
  - auto-scroll live logs to bottom
=======
  - auto-scroll to bottom of log
  - reconnect live log when disconnected
  - show toast when live log disconnected
>>>>>>> ada4e75d
- load live runs in the background for the whole app
- time range in runs search: design it better
- a good set of demo jobs
- in collapsed run group, show schedule time of original job
- change --host, --port to --bind
- job YAML template
- favicon
- better rerun model
- indicate a run/job as ad hoc
- in runs list, break out args into columns if showing only one job, or if runs have mostly the same params
- prevent the same instance from running more than once... HOW?
- gzip output
  - in agent
- use flex layout for run list selection controls
- performance test with lots of jobs and runs
- store schedule horizon per (job, schedule) ???
  - limit number of runs scheduled per job
- nicer job output in CLUI
- add a --since flag, to control how far back to reschedule when creating
- live elapsed time in runs list
- live output for running jobs in run view
- watch jobs for changes
- when a job has changed, cancel and reschedule all future runs?
- search, filtering in JobsList
- web UI for showing run, job as JSON
- support multiple outputs per run in API/UI
  - add option to split stdout/stderr
- sanity checker
  - check for unscheduled runs
  - check for late scheduled runs
  - check for orphaned running runs
  - check for runs that ran late
- test restarting apsis
- define the extension mechanism (program, schedule, etc.)
- kill button for running run
- in RunList, if sorted by time, draw a line at now
- web UI for ad hoc runs
- document API
- watch runs live (poll? websocket?) in CLUI
- CLUI for testing jobs repo
- tooltip for timestamps with local, UTC, (run-local?), and elapsed times
- factor args out of schedule classes
- web UI reconnects web socket automatically
- indicate in web UI when a job started late
- move schedule time out of times; rename times → timestamps
- have agent attempt to recover orphaned processes


# Old

- Make RunsSocket replace runs, not stack them.
- Replace RunsSocket with a single ws pubsub protocol.

- Action log for each run.

- API for submitting ad-hoc jobs.
- Command line UI.
- Hot reload jobs via API.
- Clean shutdown.

- When jobs changed, reschedule the docket job.
- When is the job fixed for an inst/run?  At start time?
  - Store job_id instead of job, until that time.

- Round all schedule times to some sane precision?
- Compute elapsed time in UI.
- Time zones in UI.

- Figure out how to handle errors in fetch(), or use something better.
- Better test jobs.
- Figure out what to do about the sanic wildcard route hack.  Submit?
- Webpack setup for web GUI.
- Incremental search on job / instance tables.
- Show when websocket disconnects, and try to reconnect.
- Handle exceptions in API.
- Handle API errors in UI.
- Validate jobs after loading.
- Validation of schedule, results.
- Show API JSON in UI?

- Clean up old files in repo.

- Think about what happens to running jobs when sched is bounced.
- New session / pgroup / ?? for ProcessProgram.
- Login shell for ShellProgram.
- Add env, cwd, and other stuff to ProcessProgram.
- Capture rusage and other usage from ProcessProgram.
- SSH wrapper.

- Auto rerun rules.


cron
- format time with tz
- control precision in time, daytime formats
- parse weekdays (see repo.py)
- load named calendars from files


# agent

- randomize proc_id
- break up `execute()` so that start, wait/update are separated
- async requests in agent client
- serve HTTPS
- access control with secret
- agent kills children and removes directory when shut down
- command/API for starting (if necessary) and connecting to agent
- document it
<|MERGE_RESOLUTION|>--- conflicted
+++ resolved
@@ -10,13 +10,9 @@
 - control page
   - reload jobs
   - restart
-<<<<<<< HEAD
   - auto-scroll live logs to bottom
-=======
-  - auto-scroll to bottom of log
   - reconnect live log when disconnected
   - show toast when live log disconnected
->>>>>>> ada4e75d
 - load live runs in the background for the whole app
 - time range in runs search: design it better
 - a good set of demo jobs
