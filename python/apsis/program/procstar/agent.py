import asyncio
import logging
from   procstar import proto
import procstar.spec
from   procstar.agent.exc import NoConnectionError
import procstar.agent.server
import time
import uuid

from   apsis.lib.json import check_schema
from   apsis.lib.parse import parse_duration
from   apsis.lib.py import or_none
from   apsis.lib.sys import to_signal
from   apsis.program import base
from   apsis.runs import join_args, template_expand

log = logging.getLogger(__name__)

# The websockets library is too chatty at DEBUG (but remove this for debugging
# low-level WS or TLS problems).
logging.getLogger("websockets.server").setLevel(logging.INFO)

#-------------------------------------------------------------------------------

def _get_metadata(proc_id, result):
    """
    Extracts run metadata from a proc result message.

    - `status`: Process raw status (see `man 2 wait`) and decoded exit code
      and signal info.

    - `times`: Process timing from the Procstar agent on the host running the
      program.  `elapsed` is computed from a monotonic clock.

    - `rusage`: Process resource usage.  See `man 2 getrusage` for details.

    - `proc_stat`: Process information collected from `/proc/<pid>/stat`.  See
      `man 5 proc` for details.

    - `proc_statm`: Process memory use collected from `/proc/<pid>/statm`.  See
      `man 5 proc` for details.

    - `proc_id`: The Procstar process ID.

    - `conn`: Connection info the the Procstar agent.

    - `procstar_proc`: Process information about the Procstar agent itself.

    """
    meta = {
        k: v
        for k in ("errors", )
        if (v := getattr(result, k, None))
    } | {
        k: dict(v.__dict__)
        for k in ("status", "times", "rusage", "proc_stat", "proc_statm", )
        if (v := getattr(result, k, None))
    }

    meta["proc_id"] = proc_id
    try:
        meta["conn"] = dict(result.procstar.conn.__dict__)
        meta["procstar_proc"] = dict(result.procstar.proc.__dict__)
    except AttributeError:
        pass

    return meta


#-------------------------------------------------------------------------------

SERVER = None

def start_server(cfg):
    """
    Creates and configures the global agent server.

    :return:
      Awaitable that runs the server.
    """
    global SERVER
    assert SERVER is None, "server already created"

    # Network stuff.
    FROM_ENV        = procstar.agent.server.FROM_ENV
    server_cfg      = cfg.get("server", {})
    host            = server_cfg.get("host", FROM_ENV)
    port            = server_cfg.get("port", FROM_ENV)
    access_token    = server_cfg.get("access_token", FROM_ENV)
    tls_cfg         = server_cfg.get("tls", {})
    cert_path       = tls_cfg.get("cert_path", FROM_ENV)
    key_path        = tls_cfg.get("key_path", FROM_ENV)

    # Group config.
    conn_cfg        = cfg.get("connection", {})
    start_timeout   = parse_duration(conn_cfg.get("start_timeout", "0"))
    rec_timeout     = parse_duration(conn_cfg.get("reconnect_timeout", "0"))
    update_interval = parse_duration(conn_cfg.get("update_interval", "0"))

    SERVER = procstar.agent.server.Server()
    SERVER.start_timeout = start_timeout
    SERVER.reconnect_timeout = rec_timeout
    SERVER.update_interval = update_interval

    return SERVER.run_forever(
        host        =host,
        port        =port,
        tls_cert    =(cert_path, key_path),
        access_token=access_token,
    )


class ProcstarProgram(base.Program):

    def __init__(self, argv, *, group_id=procstar.proto.DEFAULT_GROUP):
        self.__argv = tuple( str(a) for a in argv )
        self.__group_id = group_id


    def __str__(self):
        return join_args(self.__argv)


    def bind(self, args):
        argv        = tuple( template_expand(a, args) for a in self.__argv )
        group_id    = or_none(template_expand)(self.__group_id, args)
        return type(self)(argv, group_id=group_id)


    def to_jso(self):
        return super().to_jso() | {
            "argv"      : list(self.__argv),
            "group_id"  : self.__group_id,
        }


    @classmethod
    def from_jso(cls, jso):
        with check_schema(jso) as pop:
            argv        = pop("argv")
            group_id    = pop("group_id", default=procstar.proto.DEFAULT_GROUP)
        return cls(argv, group_id=group_id)


    def __make_spec(self):
        """
        Constructs the procstar proc spec for this program.
        """
        return procstar.spec.Proc(
            self.__argv,
            env=procstar.spec.Proc.Env(
                # Inherit the entire environment from procstar, since it probably
                # includes important configuration.
                inherit=True,
            ),
            fds={
                # FIXME: To file instead?
                "stdout": procstar.spec.Proc.Fd.Capture("memory", "text"),
                # Merge stderr into stdin.
                "stderr": procstar.spec.Proc.Fd.Dup(1),
            },
        )


    async def run(self, run_id, cfg):
        assert SERVER is not None

        proc_id = str(uuid.uuid4())

        # FIXME: Handle NoOpenConnectionInGroup and wait.
        try:
            proc = await SERVER.start(
                proc_id,
                self.__make_spec(),
                group_id    =self.__group_id,
                conn_timeout=SERVER.start_timeout,
            )
        except Exception as exc:
            yield base.ProgramError(f"procstar: {exc}")
            return

        # Wait for the first result.
        try:
            try:
                result = await anext(proc.results)

            except Exception as exc:
                yield base.ProgramError(str(exc))
                return

            else:
                meta = _get_metadata(proc.proc_id, result)

                if result.state == "error":
                    yield base.ProgramError(
                        "; ".join(result.errors),
                        meta=meta,
                    )

                elif result.state in {"running", "terminated"}:
                    # If immediately receive a result with state "terminated",
                    # we must have missed the previous running result.
                    conn_id = result.procstar.conn.conn_id
                    run_state = {"conn_id": conn_id, "proc_id": proc_id}
                    yield base.ProgramRunning(run_state, meta=meta)

                    async for update in self.__finish(run_id, proc):
                        yield update

                else:
<<<<<<< HEAD
                    # We should not immediately receive a result with state
                    # "terminated".
                    yield base.ProgramError(
=======
                    raise base.ProgramError(
>>>>>>> fd596c02
                        f"unexpected proc state: {result.state}",
                        meta=meta,
                    )

        finally:
            try:
                await SERVER.delete(proc.proc_id)
            except Exception as exc:
                log.error(f"delete {proc.proc_id}: {exc}")
            raise


    async def __finish(self, run_id, proc):
        # Timeout to receive a result update from the agent, before marking the
        # run as error.
        # FIXME: This is temporary, until we handle WebSocket connection and
        # disconnection, and aging out of connections, properly.
        TIMEOUT = 600

        conn = SERVER.connections[proc.conn_id]
        last_result_time = time.monotonic()

        while True:
            # How far are we from timing out?
            timeout = last_result_time + TIMEOUT - time.monotonic()
            if timeout < 0:
                # We haven't received a result in too long, so mark the run as
                # error.  Use output and metadata from the most recent results,
                # if available.
                if proc.results.latest is None:
                    meta = outputs = None
                else:
                    meta    = _get_metadata(proc.proc_id, proc.results.latest)
                    output  = proc.results.latest.fds.stdout.text.encode()
                    outputs = base.program_outputs(output)
                logging.warning(f"no result update in {TIMEOUT} s: {run_id}")
                yield base.ProgramError(
                    f"lost Procstar process after {TIMEOUT} s",
                    outputs =outputs,
                    meta    =meta,
                )

            # Wait for the next result from the agent, no more that update_interval.
            wait_timeout = (
                min(timeout, SERVER.update_interval) if SERVER.update_interval > 0
                else timeout
            )
            try:
                # Unless the proc is already terminated, await the next message.
                result = (
                    proc.results.latest
                    if proc.results.latest is not None
                    and proc.results.latest.state == "terminated"
                    else await asyncio.wait_for(anext(proc.results), wait_timeout)
                )
            except asyncio.TimeoutError:
                # Didn't receive a result.
                if conn.open:
                    # Request an update.
                    # FIXME: There should be an API!
                    await conn.send(proto.ProcResultRequest(proc.proc_id))
                else:
                    # Can't request an update; the agent is not connected.
                    logging.warning(f"no connection to agent: {run_id}")
                continue
            except Exception as exc:
                yield base.ProgramError(f"procstar: {exc}")
            else:
                # Received a result update.  Reset the timeout clock.
                last_result_time = time.monotonic()

            if result.state == "running":
                # Not completed yet.

                # FIXME: This needs to be more incremental.
                # Collect results.
                output  = result.fds.stdout.text.encode()
                outputs = base.program_outputs(output)
                meta    = _get_metadata(proc.proc_id, result)
                yield base.ProgramUpdate(meta=meta, outputs=outputs)
                continue

            # The process is no longer running.  Clean it up from the agent.
            try:
                await SERVER.delete(proc.proc_id)
            except Exception as exc:
                log.error(f"delete {proc.proc_id}: {exc}")

            # Collect results.
            output  = result.fds.stdout.text.encode()
            outputs = base.program_outputs(output)
            meta    = _get_metadata(proc.proc_id, result)

            if result.state == "error":
                # The process failed to start on the agent.
                yield base.ProgramError(
                    "; ".join(result.errors),
                    outputs =outputs,
                    meta    =meta,
                )

            elif result.state == "terminated":
                # The process ran on the agent.
                status = result.status
                if status.exit_code == 0:
                    # The process completed successfully.
                    yield base.ProgramSuccess(
                        outputs =outputs,
                        meta    =meta,
                    )

                else:
                    # The process terminated unsuccessfully.
                    cause = (
                        f"exit code {status.exit_code}"
                        if status.signal is None
                        else f"killed by {status.signal}"
                    )
<<<<<<< HEAD
                    yield base.ProgramFailure(
                        f"program failed: {cause}",
=======
                    raise base.ProgramFailure(
                        str(cause),
>>>>>>> fd596c02
                        outputs =outputs,
                        meta    =meta,
                    )

            else:
                assert False, f"unknown proc state: {result.state}"


    async def connect(self, run_id, run_state, cfg):
        assert SERVER is not None

        conn_id = run_state["conn_id"]
        proc_id = run_state["proc_id"]

        try:
            proc = await SERVER.reconnect(
                conn_id,
                proc_id,
                conn_timeout=SERVER.reconnect_timeout,
            )

        except NoConnectionError as exc:
            msg = f"reconnect failed: {proc_id}: {exc}"
            log.error(msg)
            yield base.ProgramError(msg)

        else:
            log.info(f"reconnected: {proc_id} on conn {conn_id}")
            async for update in self.__finish(run_id, proc):
                yield update

        finally:
            try:
                await SERVER.delete(proc.proc_id)
            except Exception as exc:
                log.error(f"delete {proc.proc_id}: {exc}")
            raise


    async def signal(self, run_id, run_state, signal):
        signal = to_signal(signal)
        log.info(f"sending signal: {run_id}: {signal}")
        proc_id = run_state["proc_id"]
        await SERVER.send_signal(proc_id, int(signal))


<|MERGE_RESOLUTION|>--- conflicted
+++ resolved
@@ -208,13 +208,9 @@
                         yield update
 
                 else:
-<<<<<<< HEAD
                     # We should not immediately receive a result with state
                     # "terminated".
                     yield base.ProgramError(
-=======
-                    raise base.ProgramError(
->>>>>>> fd596c02
                         f"unexpected proc state: {result.state}",
                         meta=meta,
                     )
@@ -333,13 +329,8 @@
                         if status.signal is None
                         else f"killed by {status.signal}"
                     )
-<<<<<<< HEAD
                     yield base.ProgramFailure(
-                        f"program failed: {cause}",
-=======
-                    raise base.ProgramFailure(
                         str(cause),
->>>>>>> fd596c02
                         outputs =outputs,
                         meta    =meta,
                     )
