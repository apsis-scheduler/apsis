import asyncio
import logging
import math
from   mmap import PAGESIZE
from   ora import now, Time
import resource
import sys
import traceback

from   .actions import Action
from   .cond.base import PolledCondition, RunStoreCondition
from   .cond.max_running import MaxRunning
from   .host_group import config_host_groups
from   .jobs import Jobs, load_jobs_dir, diff_jobs_dirs
<<<<<<< HEAD
from   .lib.asyn import cancel_task, TaskGroup
from   .program.base import _InternalProgram
from   .program.base import Output, OutputMetadata
from   .program.base import ProgramRunning, ProgramError, ProgramFailure, ProgramSuccess, ProgramUpdate
=======
from   .lib.asyn import cancel_task
from   .lib.sys import to_signal
from   .program.base import _InternalProgram, Output, OutputMetadata, ProgramError, ProgramFailure
>>>>>>> fd596c02
from   .program.procstar.agent import start_server
from   . import runs
from   .run_log import RunLog
from   .run_snapshot import snapshot_run
from   .runs import Run, RunStore, RunError, MissingArgumentError, ExtraArgumentError
from   .runs import get_bind_args
from   .scheduled import ScheduledRuns
from   .scheduler import Scheduler, get_runs_to_schedule
from   .states import State

log = logging.getLogger(__name__)

#-------------------------------------------------------------------------------

class Apsis:
    """
    The gestalt scheduling application.

    Responsible for:

    - Assembling subcomponents:
      - job repo
      - persistent database
      - scheduler
      - scheduled

    - Managing run transitions:
      - handing runs from one component to the next
      - applying and persisting transitions

    - Exposing a high-level API for user run operations

    """

    def __init__(self, cfg, jobs, db):
        log.debug("creating Apsis instance")
        self.__start_time = now()

        # Start a loop to monitor the async event loop.
        self.__check_async_task = asyncio.ensure_future(self.__check_async())
        self.__check_async_stats = {}

        self.cfg = cfg
        # FIXME: This should go in `apsis.config.config_globals` or similar.
        config_host_groups(cfg)
        self.__db = db

        self.run_log = RunLog(self.__db.run_log_db)
        self.jobs = Jobs(jobs, db.job_db)

        # Actions applied to all runs.
        self.__actions = [ Action.from_jso(o) for o in cfg["actions"] ]

        try:
            lookback = cfg["runs"]["lookback"]
        except KeyError:
            min_timestamp = None
        else:
            min_timestamp = now() - lookback
        self.run_store = RunStore(db, min_timestamp=min_timestamp)

        procstar_cfg = cfg.get("procstar", {}).get("agent", {})
        if procstar_cfg.get("enable", False):
            log.info("starting procstar server")
            self.__procstar_task = asyncio.ensure_future(
                start_server(procstar_cfg)
            )
        else:
            self.__procstar_task = None

        log.info("scheduling runs")
        self.scheduled = ScheduledRuns(db.clock_db, self.__wait)
        # For now, expose the output database directly.
        self.outputs = db.output_db
        # Tasks for waiting runs.
        self.__wait_tasks = TaskGroup(log)
        # Tasks for starting/running runs.
        self.__run_tasks = TaskGroup(log)
        # Tasks for running actions.
        self.__action_tasks = TaskGroup(log)

        # Continue scheduling from the last time we handled scheduled jobs.
        # FIXME: Rename: schedule horizon?
        stop_time = db.clock_db.get_time()
        self.scheduler = Scheduler(cfg, self.jobs, self.schedule, stop_time)

        self.__retire_loop = asyncio.ensure_future(self.retire_loop())


    async def restore(self):
        """
        Restores scheduled, waiting, and running runs from DB.
        """
        try:
            log.info("restoring")

            # Restore scheduled runs from DB.
            log.info("restoring scheduled runs")
            _, scheduled_runs = self.run_store.query(state=State.scheduled)
            for run in scheduled_runs:
                assert not run.expected
                if not self.__prepare_run(run):
                    continue
                time = run.times["schedule"]
                self.run_log.record(run, "restored")
                await self.scheduled.schedule(time, run)

            # Restore waiting runs from DB.
            log.info("restoring waiting runs")
            _, waiting_runs = self.run_store.query(state=State.waiting)
            for run in waiting_runs:
                assert not run.expected
                if not self.__prepare_run(run):
                    continue
                self.run_log.record(run, "restored")
                self.__wait(run)

            # If a run is starting in the DB, we can't know if it actually
            # started or not, so mark it as error.
            log.info("processing starting runs")
            _, starting_runs = self.run_store.query(state=State.starting)
            for run in starting_runs:
                self.run_log.record(run, "restored starting: might have started")
                self._transition(
                    run, run.STATE.error,
                    message="restored starting: might have started"
                )

            # Reconnect to running runs.
            _, running_runs = self.run_store.query(state=State.running)
            log.info("reconnecting running runs")
            for run in running_runs:
                self.__reconnect(run)

            log.info("restoring done")

        except Exception:
            log.critical("restore failed", exc_info=True)
            raise SystemExit(1)


    def start_loops(self):
        # Set up the scheduler.
        log.info("starting scheduler loop")
        self.__scheduler_task = asyncio.ensure_future(self.scheduler.loop())

        # Set up the manager for scheduled tasks.
        log.info("starting scheduled loop")
        self.__scheduled_task = asyncio.ensure_future(self.scheduled.loop())


    def __wait(self, run):
        """
        Starts waiting for `run`.
        """
        if len(run.conds) == 0:
            # No conditions to wait for.  Start immediately.
            self.__start(run)
            return

        # Make sure the run is waiting.
        if run.state != run.STATE.waiting:
            self.run_log.record(run, "waiting")
            self._transition(run, run.STATE.waiting)

        # If a max waiting time is configured, compute the timeout for this run.
        cfg = self.cfg.get("waiting", {})
        timeout = cfg.get("max_time", None)

        async def loop():
            """
            The wait loop for a single run.
            """
            conds = list(run.conds)

            if len(conds) > 0:
                self.run_log.record(run, f"waiting until: {conds[0]}")

            while len(conds) > 0:
                cond = conds[0]
                try:
                    match cond:
                        case PolledCondition():
                            result = await asyncio.wait_for(cond.wait(), timeout)

                        # Special case for MaxRunning, whose semantics aren't
                        # compatible with our assumptions about conditions,
                        # namely that once a condition is true, it remains
                        # effectively true.  For MaxRunning, another run may
                        # start whenever we yield to the event loop.  Therefore,
                        # we have to check one more time, synchronously, before
                        # continuing past the transition.
                        case MaxRunning():
                            while True:
                                result = await asyncio.wait_for(
                                    cond.wait(self.run_store),
                                    timeout
                                )
                                if (
                                        result is True
                                        # Last check, synchronously.
                                        and not cond.check(self.run_store)
                                ):
                                    # Another run just started, so go and wait.
                                    continue
                                else:
                                    break

                        case RunStoreCondition():
                            result = await asyncio.wait_for(
                                cond.wait(self.run_store),
                                timeout
                            )

                        case _:
                            assert False, f"not implemented: {cond!r}"

                except asyncio.CancelledError:
                    raise

                except asyncio.TimeoutError:
                    msg = f"waiting for {cond}: timeout after {timeout} s"
                    self.run_log.info(run, msg)
                    self._transition(run, Run.STATE.error)
                    return

                except Exception:
                    msg = f"waiting for {cond}: failed"
                    log.error(msg, exc_info=True)
                    self._run_exc(run, message=msg)
                    return

                match result:
                    case True:
                        # The condition is satisfied.  Proceed to the next.
                        conds.pop(0)
                        if len(conds) > 0:
                            self.run_log.record(run, f"waiting until: {conds[0]}")

                    case cond.Transition(state):
                        # Force a transition.
                        self.run_log.info(
                            run, result.reason or f"{state}: {cond}")
                        self._transition(run, state)
                        # Don't wait for further conds.
                        return

                    case _:
                        assert False, f"invalid condition wait result: {result!r}"

            else:
                # Start the run.
                self.__start(run)

        # Start the waiting task.
        self.__wait_tasks.add(run.run_id, loop())


    def __start(self, run):
        """
        Starts a run.

        Runs the run's program in a task added to `__run_tasks`.
        """
        # Start the run by running its program.
        self.run_log.record(run, "starting")
        self._transition(run, State.starting)
        # Call the program.  This produces an async iterator of updates.
        updates = run.program.run(
            run.run_id,
            self if isinstance(run.program, _InternalProgram) else self.cfg,
        )
        self.__run_tasks.add(run.run_id, self.__do_program(run, aiter(updates)))


    def __reconnect(self, run):
        """
        Reconnects to a running run.

        Finishes running the run's program in a task added to `__run_tasks`.
        """
        assert run.state == State.running
        assert run.run_state is not None
        self.run_log.record(run, "reconnecting")
        # Connect to the program.  This produces an async iterator of updates.
        updates = run.program.connect(
            run.run_id,
            run.run_state,
            self if isinstance(run.program, _InternalProgram) else self.cfg,
        )
        self.__run_tasks.add(run.run_id, self.__do_program(run, aiter(updates)))


    async def __do_program(self, run, updates):
        """
        Processes `updates` for `run` until the run is finished.
        """
        try:
            if run.state == State.starting:
                update = await anext(updates)
                log.debug(f"run update: {run.run_id}: {update}")
                match update:
                    case ProgramRunning() as running:
                        self.run_log.record(run, "running")
                        self._transition(
                            run, State.running,
                            run_state   =running.run_state,
                            meta        =running.meta,
                            times       =running.times,
                        )

                    case ProgramError() as error:
                        self.run_log.info(run, f"error: {error.message}")
                        self._transition(
                            run, State.error,
                            meta        =error.meta,
                            times       =error.times,
                            outputs     =error.outputs,
                        )
                        return

                    case _ as update:
                        assert False, f"unexpected update: {update}"

            assert run.state == State.running

            while run.state == State.running:
                update = await anext(updates)
                log.debug(f"run update: {run.run_id}: {update}")
                match update:
                    case ProgramUpdate() as update:
                        self._update(
                            run,
                            outputs     =update.outputs,
                            meta        =update.meta,
                        )

                    case ProgramSuccess() as success:
                        self.run_log.record(run, "success")
                        self._transition(
                            run, State.success,
                            meta        =success.meta,
                            times       =success.times,
                            outputs     =success.outputs,
                        )

                    case ProgramFailure() as failure:
                        # Program ran and failed.
                        self.run_log.record(run, f"failure: {failure.message}")
                        self._transition(
                            run, State.failure,
                            meta        =failure.meta,
                            times       =failure.times,
                            outputs     =failure.outputs,
                        )

                    case ProgramError() as error:
                        self.run_log.info(run, f"error: {error.message}")
                        self._transition(
                            run, State.error,
                            meta        =error.meta,
                            times       =error.times,
                            outputs     =error.outputs,
                        )

                    case _ as update:
                        assert False, f"unexpected update: {update}"

        except asyncio.CancelledError:
            log.info(f"run task cancelled: {run.run_id}")
            # We do not transition the run here.  The run can survive an Apsis
            # restart and we can connect to it later.

        except Exception:
            # Program raised some other exception.
            self.run_log.exc(run, "error: internal")
            tb = traceback.format_exc().encode()
            output = Output(OutputMetadata("traceback", length=len(tb)), tb)
            self._transition(
                run, State.error,
                outputs ={"output": output}
            )


    def __prepare_run(self, run):
        """
        Prepares a run for schedule or restore, using its job.

        The run must already be in the run DB.

        On failure, transitions the run to error and returns false.
        """
        try:
            job = self._validate_run(run)
        except Exception as exc:
            self._run_exc(run, message=str(exc))
            return False

        if run.program is None:
            try:
                run.program = job.program.bind(get_bind_args(run))
            except Exception as exc:
                self._run_exc(run, message=f"invalid program: {exc}")
                return False

        if run.conds is None:
            try:
                run.conds = [ c.bind(run, self.jobs) for c in job.conds ]
            except Exception as exc:
                self._run_exc(run, message=f"invalid condition: {exc}")
                return False

        # Attach job labels to the run.
        if run.meta.get("labels") is None:
            run.meta["labels"] = job.meta.get("labels", [])

        return True


    def __start_actions(self, run):
        """
        Starts configured actions on `run` as tasks.
        """
        # Find actions attached to the job.
        # FIXME: Would be better to bind actions to the run and serialize them
        # along with the run, as we do with programs.
        job_id = run.inst.job_id
        try:
            job = self.jobs.get_job(job_id)
        except LookupError:
            # Job is gone; can't get the actions.
            self.run_log.exc(run, "no job")
            job = None
            actions = []
        else:
            actions = list(job.actions)

        # Include actions configured globally for all runs.
        actions += self.__actions

        # Check conditions on actions.
        actions = [
            a for a in actions
            if a.condition is None or a.condition(run)
        ]

        if len(actions) == 0:
            # Nothing to do.
            return

        async def wrap(run, snapshot, action):
            """
            Wrapper to handle exceptions from an action.

            Since these are run as background tasks, we don't transition the
            run to error if an action fails.
            """
            try:
                await action(self, snapshot)
            except Exception:
                self.run_log.exc(run, "action")

        # The actions run in tasks and the run may transition again soon, so
        # hand the actions a snapshot instead.
        snapshot = snapshot_run(self, run)

        for action in actions:
            key = (id(action), run.run_id, run.state)
            self.__action_tasks.add(key, wrap(run, snapshot, action))


    # --- Internal API ---------------------------------------------------------

    def _run_exc(self, run, *, message=None):
        """
        Transitions `run` to error, with the current exception attached.
        """
        self.run_log.exc(run, message)

        outputs = {}
        exc_type, exc, _ = sys.exc_info()
        if exc_type is not None:
            # Attach the exception traceback as run output.
            if issubclass(exc_type, RuntimeError):
                msg = str(exc).encode()
            else:
                msg = traceback.format_exc().encode()
            # FIXME: For now, use the name "output" as this is the only one
            # the UIs render.  In the future, change to "traceback".
            outputs["output"] = Output(
                OutputMetadata("output", len(msg), content_type="text/plain"),
                msg
            )

        self._transition(
            run, run.STATE.error,
            times={"error": now()},
            message=message,
            outputs=outputs,
        )


    def _update(self, run, *, outputs=None, meta=None):
        """
        Updates run state without transitioning.
        """
        assert run.state in {State.starting, State.running}

        if meta is not None:
            run._update(meta=meta)
        if outputs is not None:
            # FIXME: We absolutely need to do better than this to avoid crazy
            # rewriting to the DB.
            for output_id, output in outputs.items():
                self.__db.output_db.upsert(run.run_id, output_id, output)

        self.run_store.update(run, now())


    def _transition(self, run, state, *, outputs={}, **kw_args):
        """
        Transitions `run` to `state`, updating it with `kw_args`.
        """
        time = now()

        # A run is no longer expected once it is no longer scheduled.
        if run.expected and state not in {State.new, State.scheduled}:
            self.__db.run_log_db.flush(run.run_id)
            run.expected = False

        # Transition the run object.
        run._transition(time, state, **kw_args)

        # Persist outputs.
        # FIXME: We are persisting outputs assuming all are new.  This is only
        # OK for the time being because outputs are always added on the final
        # transition.  In general, we have to persist new outputs only.
        for output_id, output in outputs.items():
            self.__db.output_db.upsert(run.run_id, output_id, output)

        # Persist the new state.
        self.run_store.update(run, time)

        self.__start_actions(run)


    def _validate_run(self, run):
        """
        :raise RuntimeError:
          `run` is invalid.
        """
        # The job ID must be valid.
        job = self.jobs.get_job(run.inst.job_id)

        # Args must match job params.
        args = frozenset(run.inst.args)
        missing, extra = job.params - args, args - job.params
        if missing:
            raise MissingArgumentError(run, *missing)
        if extra:
            raise ExtraArgumentError(run, *extra)

        return job


    def _propagate_args(self, old_args, inst):
        job = self.jobs.get_job(inst.job_id)
        args = runs.propagate_args(old_args, job, inst.args)
        return runs.Instance(inst.job_id, args)


    # --- API ------------------------------------------------------------------

    # FIXME: Move the API elsewhere.

    async def schedule(self, time, run):
        """
        Adds and schedules a new run.

        This is the only way to add a new run to the scheduler instance.

        :param time:
          The schedule time at which to run the run.  If `None`, the run
          is run now, instead of scheduled.
        :return:
          The run, either scheduled or error.
        """
        time = None if time is None else Time(time)

        self.run_store.add(run)
        if not self.__prepare_run(run):
            return run

        if time is None:
            self.run_log.record(run, "scheduled: now")
            self._transition(run, run.STATE.scheduled, times={"schedule": now()})
            self.__wait(run)
            return run
        else:
            self.run_log.record(run, f"scheduled: {time}")
            self._transition(run, run.STATE.scheduled, times={"schedule": time})
            await self.scheduled.schedule(time, run)
            return run


    async def skip(self, run):
        """
        Skips a scheduled or waiting run.

        Unschedules the run and sets it to the skipped state.
        """
        if run.state == run.STATE.scheduled:
            self.scheduled.unschedule(run)

        elif run.state == run.STATE.waiting:
            # Cancel the waiting task.
            await self.__wait_tasks.cancel(run.run_id)

        else:
            raise RunError(f"can't skip {run.run_id} in state {run.state.name}")

        self.run_log.info(run, "skipped")
        self._transition(run, run.STATE.skipped, message="skipped")


    async def start(self, run):
        """
        Immediately starts a scheduled or waiting run.
        """
        if run.state == run.STATE.scheduled:
            self.scheduled.unschedule(run)
            self.run_log.info(run, "scheduled run started by override")
            self.__wait(run)

        elif run.state == run.STATE.waiting:
            # Cancel the waiting task.  It will remove itself when done.
            await self.__wait_tasks.cancel(run.run_id)
            self.run_log.info(run, "waiting run started by override")
            # Start the run.
            self.__start(run)

        else:
            raise RunError(f"can't start {run.run_id} in state {run.state.name}")


    async def mark(self, run, state):
        """
        Transitions a run to a different finished `state`.

        :param run:
          Run, in a finished state.
        :param state:
          A different finished state.
        """
        if state not in Run.FINISHED:
            raise RunError(f"can't mark {run.run_id} to state {state.name}")
        elif run.state not in Run.FINISHED:
            raise RunError(f"can't mark {run.run_id} in state {run.state.name}")
        elif state == run.state:
            raise RunError(f"run {run.run_id} already in state {state.name}")
        else:
            self._transition(run, state, force=True)
            self.run_log.info(run, f"marked as {state.name}")


    async def get_run_log(self, run_id):
        """
        Returns the run log for a run.
        """
        # Make sure the run ID is valid.
        self.run_store.get(run_id)
        return self.__db.run_log_db.query(run_id=run_id)


    async def rerun(self, run, *, time=None):
        """
        Creates a rerun of `run`.

        :param time:
          The time at which to schedule the rerun.  If `None`, runs the rerun
          immediately.
        """
        # Create the new run.
        log.info(f"rerun: {run.run_id} at {time or 'now'}")
        timestamp = now()
        new_run = Run(run.inst)
        await self.schedule(time, new_run)
        self.run_log.info(
            new_run, f"scheduled as rerun of {run.run_id}", timestamp=timestamp)
        return new_run


    async def send_signal(self, run, signal):
        """
        :raise RuntimeError:
          `run` is not running.
        """
        signal = to_signal(signal)
        if run.state != State.running:
            raise RuntimeError("invalid run state for signal: {run.state.name}")
        assert run.program is not None

        self.run_log.info(run, f"sending {signal.name}")
        try:
            await run.program.signal(run.run_id, run.run_state, signal)
        except Exception:
            self.run_log.exc(run, f"sending {signal.name} failed")
            raise RuntimeError(f"sending {signal.name} failed")


    async def shut_down(self):
        log.info("shutting down Apsis")
        await cancel_task(self.__scheduler_task, "scheduler", log)
        await cancel_task(self.__scheduled_task, "scheduled", log)
        await self.__action_tasks.cancel_all()
        await self.__wait_tasks.cancel_all()
        await self.__run_tasks.cancel_all()
        await self.run_store.shut_down()
        await cancel_task(self.__check_async_task, "check async", log)
        if self.__procstar_task is not None:
            await cancel_task(self.__procstar_task, "procstar server", log)
        log.info("Apsis shut down")


    async def __check_async(self):
        """
        Monitors the async event loop.
        """
        while True:
            # Wake up on the next round 10 seconds.
            t = now()
            next_second = t.EPOCH + math.ceil((t - t.EPOCH + 0.01) / 10) * 10
            await asyncio.sleep(next_second - t)

            # See how late we are.
            latency = now() - next_second
            self.__check_async_stats = {
                "latency": latency,
            }


    def get_stats(self):
        res = resource.getrusage(resource.RUSAGE_SELF)
        stats = {
            "start_time"            : str(self.__start_time),
            "time"                  : str(now()),
            "async"                 : self.__check_async_stats,
            "rusage_maxrss"         : res.ru_maxrss * 1024,
            "rusage_utime"          : res.ru_utime,
            "rusage_stime"          : res.ru_stime,
            "tasks": {
                "num_waiting"       : len(self.__wait_tasks),
                "num_running"       : len(self.__run_tasks),
                "num_action"        : len(self.__action_tasks),
            },
            "len_runlogdb_cache"    : len(self.__db.run_log_db._RunLogDB__cache),
            "scheduled"             : self.scheduled.get_stats(),
            "run_store"             : self.run_store.get_stats(),
        }

        try:
            with open("/proc/self/statm") as file:
                statm = list(map(int, next(file).strip().split()))
        except FileNotFoundError:
            pass
        else:
            stats.update({
                "statm_size"        : statm[0] * PAGESIZE,
                "statm_resident"    : statm[1] * PAGESIZE,
            })

        return stats


    async def retire_loop(self):
        """
        Periodically retires runs older than `runs.lookback`.
        """
        log.info("starting retire loop")
        runs_cfg = self.cfg.get("runs", {})
        retire_lookback = runs_cfg.get("lookback", None)
        if retire_lookback is None:
            log.info("no runs.lookback in config; no retire loop")
            return

        while True:
            try:
                min_timestamp = now() - retire_lookback
                self.run_store.retire_old(min_timestamp)
            except Exception:
                log.error("retire failed", exc_info=True)
                return

            await asyncio.sleep(60)



#-------------------------------------------------------------------------------

def _unschedule_runs(apsis, job_id):
    """
    Deletes all scheduled expected runs of `job_id`.
    """
    _, runs = apsis.run_store.query(job_id=job_id, state=Run.STATE.scheduled)
    runs = [ r for r in runs if r.expected ]

    for run in runs:
        log.info(f"removing: {run.run_id}")
        apsis.scheduled.unschedule(run)
        apsis.run_store.remove(run.run_id)


async def reschedule_runs(apsis, job_id):
    """
    Reschedules runs of `job_id`.

    Unschedules and deletes existing scheduled runs.  Thenq rebuilds and
    reschedules runs according to the current job schedules.
    """
    scheduler = apsis.scheduler
    scheduled = apsis.scheduled

    # Get the time up to which scheduled runs were started.
    scheduled_time = scheduled.get_scheduled_time()
    # Get the time up to which jobs were scheduled.
    scheduler_time = scheduler.get_scheduler_time()

    # Unschedule all runs of this job.
    _unschedule_runs(apsis, job_id)

    # Restore scheduled runs, by rebuilding them between the scheduled time
    # and the scheduler time.
    job = apsis.jobs.get_job(job_id)
    schedule = list(get_runs_to_schedule(job, scheduled_time, scheduler_time))
    for time, run in schedule:
        await apsis.schedule(time, run)


async def reload_jobs(apsis, *, dry_run=False):
    """
    :param dry_run:
      If true, determine changes but don't apply them.
    :return:
      Job IDs that have been removed, job IDs that have been added, and job IDs
      that have changed.
    """
    # FIXME: Refactor to avoid using private attributes and methods.
    jobs0       = apsis.jobs._Jobs__jobs_dir
    job_db      = apsis.jobs._Jobs__job_db

    # Reload the contents of the jobs dir.
    log.info(f"reloading jobs from {jobs0.path}")
    jobs1 = load_jobs_dir(jobs0.path)

    # Diff them.
    rem_ids, add_ids, chg_ids = diff_jobs_dirs(jobs0, jobs1)

    if not dry_run:
        for job_id in rem_ids:
            log.info(f"unscheduling removed job: {job_id}")
            _unschedule_runs(apsis, job_id)
        for job_id in chg_ids:
            log.info(f"unscheduling changed job: {job_id}")
            _unschedule_runs(apsis, job_id)

        # Use the new jobs, including for scheduling.
        apsis.jobs = Jobs(jobs1, job_db)
        apsis.scheduler.set_jobs(apsis.jobs)

        for job_id in add_ids:
            log.info(f"scheduling added job: {job_id}")
            await reschedule_runs(apsis, job_id)
        for job_id in sorted(chg_ids):
            log.info(f"scheduling changed: {job_id}")
            await reschedule_runs(apsis, job_id)

    return rem_ids, add_ids, chg_ids

<|MERGE_RESOLUTION|>--- conflicted
+++ resolved
@@ -12,16 +12,11 @@
 from   .cond.max_running import MaxRunning
 from   .host_group import config_host_groups
 from   .jobs import Jobs, load_jobs_dir, diff_jobs_dirs
-<<<<<<< HEAD
 from   .lib.asyn import cancel_task, TaskGroup
+from   .lib.sys import to_signal
 from   .program.base import _InternalProgram
 from   .program.base import Output, OutputMetadata
 from   .program.base import ProgramRunning, ProgramError, ProgramFailure, ProgramSuccess, ProgramUpdate
-=======
-from   .lib.asyn import cancel_task
-from   .lib.sys import to_signal
-from   .program.base import _InternalProgram, Output, OutputMetadata, ProgramError, ProgramFailure
->>>>>>> fd596c02
 from   .program.procstar.agent import start_server
 from   . import runs
 from   .run_log import RunLog
