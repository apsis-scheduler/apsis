import asyncio
import logging
import ora
import re
import sanic
import ujson
from   urllib.parse import unquote
import websockets

from   apsis.apsis import reschedule_runs
from   apsis.lib.api import response_json, error, time_to_jso, to_bool
import apsis.lib.itr
from   apsis.lib.timing import Timer
from   ..jobs import jso_to_job, reruns_to_jso
from   ..runs import Instance, Run, RunError

log = logging.getLogger(__name__)

# Max number of runs to send in one websocket message.
WS_RUN_CHUNK = 1024
WS_RUN_CHUNK_SLEEP = 0.001

#-------------------------------------------------------------------------------

API = sanic.Blueprint("v1")

@API.exception(RunError)
def no_such_process_error(request, exception):
    return error(exception, status=400)


#-------------------------------------------------------------------------------

def to_state(state):
    return None if state is None else Run.STATE[state]


def _to_jso(obj):
    return None if obj is None else {
        **obj.to_jso(),
        "str": str(obj),
    }


def _job_to_jso(app, job):
    return {
        "job_id"        : job.job_id,
        "params"        : list(sorted(job.params)),
        "schedules"     : [ _to_jso(s) for s in job.schedules ],
        "program"       : _to_jso(job.program),
        "condition"     : [ _to_jso(c) for c in job.conds ],
        "actions"       : [ _to_jso(a) for a in job.actions ],
        "reruns"        : reruns_to_jso(job.reruns),
        "metadata"      : job.meta,
        "ad_hoc"        : job.ad_hoc,
        "url"           : app.url_for("v1.job", job_id=job.job_id),
    }


# FIXME: Clean up, or put back caching.
# No caching; jobs may change.
job_to_jso = _job_to_jso


def _get_actions(app, run):
    actions = {}

    # Start a scheduled job now.
    if run.state == run.STATE.scheduled:
        actions["cancel"] = app.url_for("v1.run_cancel", run_id=run.run_id)
        actions["start"] = app.url_for("v1.run_start", run_id=run.run_id)

    # Retry is available if the run didn't succeed.
    if run.state in {run.STATE.failure, run.STATE.error}:
        actions["rerun"] = app.url_for("v1.run_rerun", run_id=run.run_id)

    # Terminate and kill are available for a running run.
    if run.state == run.STATE.running:
        actions["terminate"] = app.url_for(
            "v1.run_signal", run_id=run.run_id, signal="SIGTERM")
        actions["kill"] = app.url_for(
            "v1.run_signal", run_id=run.run_id, signal="SIGKILL")

    return actions


def run_to_jso(app, run, summary=False):
    if run.state is None:
        # This run is being deleted.
        # FIXME: Hack.
        return {"run_id": run.run_id, "state": None}

<<<<<<< HEAD
    # FIXME: Run.to_jso() already does caching.  Cache this too?
    jso = run.to_jso_summary() if summary else run.to_jso()
    time_range = None if len(run.times) == 0 else [
        time_to_jso(min(run.times.values())),
        time_to_jso(max(run.times.values())),
    ]
    return {
        **jso,
        "url"           : app.url_for("v1.run", run_id=run.run_id),
        "job_url"       : app.url_for("v1.job", job_id=run.inst.job_id),
        "actions"       : _get_actions(app, run),
        "output_url"    : app.url_for("v1.run_output_meta", run_id=run.run_id),
        # FIXME: Get rid of this.
        "time_range"    : time_range,
        # FIXME: Get rid of this.
        "labels"        : run.meta.get("labels", []),
    }
=======
    jso = _run_summary_to_jso(app, run)

    if not summary:
        jso.update({
            "conds":
                [] if run.conds is None 
                else [ _to_jso(c) for c in run.conds ],
            "program": None if run.program is None else run.program.to_jso(),
            # FIXME: Rename to metadata.
            "meta": run.meta,
        })

    return jso
>>>>>>> 4830191a


def runs_to_jso(app, when, runs, summary=False):
    return {
        "when": time_to_jso(when),
        "runs": { r.run_id: run_to_jso(app, r, summary) for r in runs },
    }


def _output_metadata_to_jso(app, run_id, outputs):
    return [
        {
            "output_id": output_id,
            "output_url": app.url_for(
                "v1.run_output", run_id=run_id, output_id=output_id),
            "output_len": output.length,
        }
        for output_id, output in outputs.items()
    ]


#-------------------------------------------------------------------------------
# Jobs

class JobLookupError(LookupError):
    pass


@API.exception(JobLookupError)
def job_lookup_error(request, exception):
    return error(exception, status=400)


class AmbiguousJobError(ValueError):
    pass


@API.exception(AmbiguousJobError)
def ambiguous_job_error(request, exception):
    return error(exception, status=400)


def match(choices, target):
    """
    Matches `target` to one of `choices`.

    Splits the target and each choice into words.  Selects a choice such that
    each word in the target appears as a word in the choice, at least as a
    prefix.

    :return:
      The matching choice.
    """
    REGEX = re.compile(r"[^A-Za-z0-9]")

    def words(target):
        return set(REGEX.split(target))

    target_words = words(target)

    def match(choice):
        choice_words = words(choice)
        return all(
            any( cw.startswith(sw) for cw in choice_words )
            for sw in target_words
        )

    choices = { c for c in choices if match(c) }

    if len(choices) == 0:
        raise JobLookupError("no job id match: " + target)
    elif len(choices) == 1:
        return next(iter(choices))
    else:
        if len(choices) > 8:
            choices = ", ".join(list(choices)[: 8]) + " …"
        else:
            choices = ", ".join(choices)
        raise AmbiguousJobError("ambiguous job id: " + choices)


def match_job_id(jobs, job_id):
    """
    Matches `job_id` as an exact or fuzzy match.
    """
    logging.info(f"match_job_id {job_id}")

    # Try for an exact match first.a
    try:
        jobs.get_job(job_id)
    except LookupError:
        pass
    else:
        return job_id

    # FIXME: Cache job ids (or word split job ids) to make this efficient.
    job_ids = [ j.job_id for j in jobs.get_jobs(ad_hoc=False) ]
    return match(job_ids, job_id)
 

@API.route("/jobs/<job_id:path>")
async def job(request, job_id):
    jobs = request.app.apsis.jobs
    try:
        job_id = match_job_id(jobs, unquote(job_id))
    except LookupError:
        return error(f"no job_id {job_id}", status=404)
    job = jobs.get_job(job_id)
    return response_json(job_to_jso(request.app, job))


@API.route("/jobs/<job_id:path>/runs")
async def job_runs(request, job_id):
    job_id = match_job_id(request.app.apsis.jobs, unquote(job_id))
    when, runs = request.app.apsis.run_store.query(job_id=job_id)
    jso = runs_to_jso(request.app, when, runs)
    return response_json(jso)


@API.route("/jobs")
async def jobs(request):
    """
    Returns (non ad-hoc) jobs.
    """
    jso = [ 
        job_to_jso(request.app, j) 
        for j in request.app.apsis.jobs.get_jobs(ad_hoc=False)
    ]
    return response_json(jso)


#-------------------------------------------------------------------------------
# Runs

@API.route("/runs/<run_id>", methods={"GET"})
async def run(request, run_id):
    try:
        when, run = request.app.apsis.run_store.get(run_id)
    except KeyError:
        return error(f"unknown run {run_id}", 404)
            
    jso = runs_to_jso(request.app, when, [run])
    return response_json(jso)


@API.route("/runs/<run_id>/history", methods={"GET"})
async def run_history(request, run_id):
    try:
        history = await request.app.apsis.get_run_history(run_id)
    except KeyError:
        return error(f"unknown run {run_id}", 404)

    return response_json({
        "run_history": [
            {
                "run_id"    : r["run_id"],
                "timestamp" : time_to_jso(r["timestamp"]),
                "message"   : r["message"],
            }
            for r in history
        ]
    })


@API.route("/runs/<run_id>/output", methods={"GET"})
async def run_output_meta(request, run_id):
    try:
        outputs = request.app.apsis.outputs.get_metadata(run_id)
    except KeyError:
        return error(f"unknown run {run_id}", 404)

    jso = _output_metadata_to_jso(request.app, run_id, outputs)
    return response_json(jso)


@API.route("/runs/<run_id>/output/<output_id>", methods={"GET"})
async def run_output(request, run_id, output_id):
    try:
        data = request.app.apsis.outputs.get_data(run_id, output_id)
    except LookupError as exc:
        return error(exc, 404)
    else:
        return sanic.response.raw(data)


@API.route("/runs/<run_id>/state", methods={"GET"})
async def run_state_get(request, run_id):
    _, run = request.app.apsis.run_store.get(run_id)
    return response_json({"state": run.state})


@API.route("/runs/<run_id>/cancel", methods={"POST"})
async def run_cancel(request, run_id):
    state = request.app.apsis
    _, run = state.run_store.get(run_id)
    if run.state == run.STATE.scheduled:
        await state.cancel(run)
        return response_json({})
    else:
        return error("invalid run state for cancel", 409, state=run.state)


@API.route("/runs/<run_id>/start", methods={"POST"})
async def run_start(request, run_id):
    state = request.app.apsis
    _, run = state.run_store.get(run_id)
    if run.state == run.STATE.scheduled:
        await state.start(run)
        return response_json({})
    else:
        return error("invalid run state for start", 409, state=run.state)


@API.route("/runs/<run_id>/rerun", methods={"POST"})
async def run_rerun(request, run_id):
    state = request.app.apsis
    _, run = state.run_store.get(run_id)
    if run.state not in {run.STATE.failure, run.STATE.error, run.STATE.success}:
        return error("invalid run state for rerun", 409, state=run.state)
    else:
        new_run = await state.rerun(run)
        jso = runs_to_jso(request.app, ora.now(), [new_run])
        # Let UIs know to show the new run.
        jso["show_run_id"] = new_run.run_id
        return response_json(jso)


# FIXME: PUT is probably right, but run actions currently are POST only.
@API.route("/runs/<run_id>/signal/<signal>", methods={"PUT", "POST"})
async def run_signal(request, run_id, signal):
    apsis = request.app.apsis
    _, run = apsis.run_store.get(run_id)

    if run.state not in {run.STATE.running}:
        return error("invalid run state for signal", 409, state=run.state.name)
    assert run.program is not None

    apsis.run_history.info(run, f"sending signal {signal}")
    try:
        await run.program.signal(run.run_state, signal)
    except RuntimeError as exc:
        return error(str(exc), 400)  # FIXME: code?
    return response_json({})


def _filter_runs(runs, args):
    """
    Constructs a filter for runs from query args.
    """
    try:
        run_id, = args["run_id"]
    except KeyError:
        pass
    else:
        runs = ( r for r in runs if r.run_id == run_id )

    try:
        job_id, = args["job_id"]
    except KeyError:
        pass
    else:
        runs = ( r for r in runs if r.inst.job_id == job_id )

    return runs


@API.route("/runs")
async def runs(request):
    apsis = request.app.apsis

    # Get runs from the selected interval.
    args        = request.args
    summary,    = args.pop("summary", ("False", ))
    summary     = to_bool(summary)
    run_ids     = args.pop("run_id", None)
    job_id,     = args.pop("job_id", (None, ))
    if job_id is not None:
        job_id  = match_job_id(apsis.jobs, job_id)
    state,      = args.pop("state", (None, ))
    since,      = args.pop("since", (None, ))
    reruns,     = args.pop("reruns", ("False", ))

    when, runs = apsis.run_store.query(
        run_ids =run_ids, 
        job_id  =job_id,
        state   =to_state(state),
        since   =since, 
        reruns  =to_bool(reruns),
    )

    return response_json(runs_to_jso(request.app, when, runs, summary=summary))


@API.websocket("/ws/runs")
async def websocket_runs(request, ws):
    since, = request.args.pop("since", (None, ))

    log.info("live runs connect")
    with request.app.apsis.run_store.query_live(since=since) as queue:
        while True:
            # FIXME: If the socket closes, clean up instead of blocking until
            # the next run is available.  Not sure how to do this.  ws.ping()
            # with a timeout doesn't appear to work.
            next_runs = [await queue.get()]
            # Drain the queue.
            while True:
                try:
                    next_runs.append(queue.get_nowait())
                except asyncio.QueueEmpty:
                    break

            if any( r is None for r in next_runs ):
                # Signalled to shut down.
                await ws.close()
                break

            when = next_runs[-1][0]
            assert all( w <= when for w, _ in next_runs )
            runs = apsis.lib.itr.chain.from_iterable( r for _, r in next_runs )
            runs = _filter_runs(runs, request.args)

            # Break large sets into chunks, to avoid block for too long.
            chunks = list(apsis.lib.itr.chunks(runs, WS_RUN_CHUNK))
            if len(chunks) == 0:
                continue

            try:
                for chunk in chunks:
                    with Timer() as timer:
                        jso = runs_to_jso(request.app, when, chunk, summary=True)
                        # FIXME: JSOs are cached but ujson.dumps() still takes real
                        # time.
                        json = ujson.dumps(jso)
                    log.debug(f"sending {len(chunk)} runs, {len(json)} bytes {timer.elapsed:.3f} s: {request.socket}")
                    await ws.send(json)
                    await asyncio.sleep(WS_RUN_CHUNK_SLEEP)
            except websockets.ConnectionClosed:
                break

    log.info("live runs disconnect")


@API.route("/runs", methods={"POST"})
async def run_post(request):
    apsis = request.app.apsis

    # The run may either contain a job ID, or a complete job.
    jso = request.json
    if "job" in jso:
        # A complete job.
        job = jso_to_job(jso["job"], None)
        job.ad_hoc = True
        request.app.apsis.jobs.add(job)
        job_id = job.job_id

    elif "job_id" in jso:
        # Just a job ID.
        job_id = match_job_id(apsis.jobs, jso["job_id"])

    else:
        return error("missing job_id or job")

    run = Run(Instance(job_id, jso.get("args", {})))
    request.app.apsis._validate_run(run)

    time = jso.get("times", {}).get("schedule", "now")
    time = None if time == "now" else ora.Time(time)
    await apsis.schedule(time, run)
    jso = runs_to_jso(request.app, ora.now(), [run])
    return response_json(jso)
    

# FIXME: Is there a need for this?
@API.route("/runs/reschedule/<job_id:path>", methods={"POST"})
async def runs_reschedule_post(request, job_id):
    await reschedule_runs(request.app.apsis, job_id)
    return response_json({})

<|MERGE_RESOLUTION|>--- conflicted
+++ resolved
@@ -90,7 +90,6 @@
         # FIXME: Hack.
         return {"run_id": run.run_id, "state": None}
 
-<<<<<<< HEAD
     # FIXME: Run.to_jso() already does caching.  Cache this too?
     jso = run.to_jso_summary() if summary else run.to_jso()
     time_range = None if len(run.times) == 0 else [
@@ -108,21 +107,6 @@
         # FIXME: Get rid of this.
         "labels"        : run.meta.get("labels", []),
     }
-=======
-    jso = _run_summary_to_jso(app, run)
-
-    if not summary:
-        jso.update({
-            "conds":
-                [] if run.conds is None 
-                else [ _to_jso(c) for c in run.conds ],
-            "program": None if run.program is None else run.program.to_jso(),
-            # FIXME: Rename to metadata.
-            "meta": run.meta,
-        })
-
-    return jso
->>>>>>> 4830191a
 
 
 def runs_to_jso(app, when, runs, summary=False):
