import asyncio
import logging
import ora
import sanic
import ujson
from   urllib.parse import unquote
import websockets

from   apsis.lib.api import response_json, error, time_to_jso, to_bool
import apsis.lib.itr
from   .. import actions
from   ..jobs import jso_to_job, reruns_to_jso
from   ..runs import Instance, Run, RunError
from   ..waiter import preco_to_jso

log = logging.getLogger(__name__)

# Max number of runs to send in one websocket message.
WS_RUN_CHUNK = 1024
<<<<<<< HEAD
=======
WS_RUN_CHUNK_SLEEP = 0.01
>>>>>>> 54105ec7

#-------------------------------------------------------------------------------

API = sanic.Blueprint("v1")

@API.exception(RunError)
def no_such_process_error(request, exception):
    return error(exception, status=400)


#-------------------------------------------------------------------------------

def to_state(state):
    return None if state is None else Run.STATE[state]


def program_to_jso(app, program):
    return {
        "type"  : type(program).__qualname__,
        "str"   : str(program),
        **program.to_jso()
    }


def schedule_to_jso(app, schedule):
    return { 
        "type"      : type(schedule).__qualname__,
        "enabled"   : schedule.enabled,
        "str"       : str(schedule),
        **schedule.to_jso()
    }


def action_to_jso(app, action):
    return actions.action_to_jso(action)


def _job_to_jso(app, job):
    return {
        "job_id"        : job.job_id,
        "params"        : list(sorted(job.params)),
        "schedules"     : [ schedule_to_jso(app, s) for s in job.schedules ],
        "program"       : program_to_jso(app, job.program),
        "actions"       : [ action_to_jso(app, a) for a in job.actions ],
        "reruns"        : reruns_to_jso(job.reruns),
        "metadata"      : job.meta,
        "ad_hoc"        : job.ad_hoc,
        "url"           : app.url_for("v1.job", job_id=job.job_id),
    }


# FIXME: Attach to the apsis object?
_job_jso_cache = {}

def job_to_jso(app, job):
    # Cache jobs' JSO.  Jobs don't change for the lifetime of a process.
    try:
        return _job_jso_cache[job.job_id]
    except KeyError:
        pass
    _job_jso_cache[job.job_id] = jso = _job_to_jso(app, job)
    return jso


def _run_to_jso(app, run):
    actions = {}
    # Start a scheduled job now.
    if run.state == run.STATE.scheduled:
        actions["cancel"] = app.url_for("v1.run_cancel", run_id=run.run_id)
        actions["start"] = app.url_for("v1.run_start", run_id=run.run_id)
    # Retry is available if the run didn't succeed.
    if run.state in {run.STATE.failure, run.STATE.error}:
        actions["rerun"] = app.url_for("v1.run_rerun", run_id=run.run_id)

    program = None if run.program is None else program_to_jso(app, run.program)
    precos = None if run.precos is None else [ preco_to_jso(p) for p in run.precos ]

    return {
        "url"           : app.url_for("v1.run", run_id=run.run_id),
        "job_id"        : run.inst.job_id,
        "job_url"       : app.url_for("v1.job", job_id=run.inst.job_id),
        "args"          : run.inst.args,
        "run_id"        : run.run_id,
        "state"         : run.state.name,
        "precos"        : precos,
        "program"       : program,
        "message"       : run.message,
        "times"         : { n: time_to_jso(t) for n, t in run.times.items() },
        "time_range"    : None if len(run.times) == 0 else [
            time_to_jso(min(run.times.values())),
            time_to_jso(max(run.times.values())),
        ],
        # FIXME: Rename to metadata.
        "meta"          : run.meta,
        "actions"       : actions,
        "rerun"         : run.rerun,
        "expected"      : run.expected,
        "output_url"    : app.url_for("v1.run_output_meta", run_id=run.run_id),
    }


def _output_metadata_to_jso(app, run_id, outputs):
    return [
        {
            "output_id": output_id,
            "output_url": app.url_for(
                "v1.run_output", run_id=run_id, output_id=output_id),
            "output_len": output.length,
        }
        for output_id, output in outputs.items()
    ]


# FIXME: Attach to the apsis object?
# FIXME: Attach these to the Run objects?
# FIXME: Cache JSON instead of JSO?
_run_jso_cache = {}

def run_to_jso(app, run):
    # Cache runs' JSO.  The run changes only on a state change, so we only
    # need to check the state to determine if the cache is valid.
    try:
        state, jso = _run_jso_cache[run.run_id]
    except KeyError:
        pass
    else:
        if state == run.state:
            return jso

    jso = _run_to_jso(app, run)

    _run_jso_cache[run.run_id] = run.state, jso
    return jso


def runs_to_jso(app, when, runs):
    return {
        "when": time_to_jso(when),
        "runs": { r.run_id: run_to_jso(app, r) for r in runs },
    }


#-------------------------------------------------------------------------------
# Jobs

@API.route("/jobs/<job_id>")
async def job(request, job_id):
    try:
        job = request.app.apsis.jobs.get_job(unquote(job_id))
    except LookupError:
        return error(f"no job_id {job_id}", status=404)
    return response_json(job_to_jso(request.app, job))


@API.route("/jobs/<job_id>/runs")
async def job_runs(request, job_id):
    when, runs = request.app.apsis.runs.query(job_id=unquote(job_id))
    jso = runs_to_jso(request.app, when, runs)
    return response_json(jso)


@API.route("/jobs")
async def jobs(request):
    """
    Returns (non ad-hoc) jobs.
    """
    jso = [ 
        job_to_jso(request.app, j) 
        for j in request.app.apsis.jobs.get_jobs(ad_hoc=False)
    ]
    return response_json(jso)


#-------------------------------------------------------------------------------
# Runs

@API.route("/runs/<run_id>", methods={"GET"})
async def run(request, run_id):
    try:
        when, run = request.app.apsis.runs.get(run_id)
    except KeyError:
        return error(f"unknown run {run_id}", 404)
            
    jso = runs_to_jso(request.app, when, [run])
    return response_json(jso)


@API.route("/runs/<run_id>/history", methods={"GET"})
async def run_history(request, run_id):
    try:
        history = await request.app.apsis.get_run_history(run_id)
    except KeyError:
        return error(f"unknown run {run_id}", 404)

    return response_json({
        "run_history": [
            {
                "run_id"    : r["run_id"],
                "timestamp" : time_to_jso(r["timestamp"]),
                "message"   : r["message"],
            }
            for r in history
        ]
    })


@API.route("/runs/<run_id>/output", methods={"GET"})
async def run_output_meta(request, run_id):
    try:
        outputs = request.app.apsis.outputs.get_metadata(run_id)
    except KeyError:
        return error(f"unknown run {run_id}", 404)

    jso = _output_metadata_to_jso(request.app, run_id, outputs)
    return response_json(jso)


@API.route("/runs/<run_id>/output/<output_id>", methods={"GET"})
async def run_output(request, run_id, output_id):
    try:
        data = request.app.apsis.outputs.get_data(run_id, output_id)
    except LookupError as exc:
        return error(exc, 404)
    else:
        return sanic.response.raw(data)


@API.route("/runs/<run_id>/state", methods={"GET"})
async def run_state_get(request, run_id):
    _, run = request.app.apsis.runs.get(run_id)
    return response_json({"state": run.state})


@API.route("/runs/<run_id>/cancel", methods={"POST"})
async def run_cancel(request, run_id):
    state = request.app.apsis
    _, run = state.runs.get(run_id)
    if run.state == run.STATE.scheduled:
        await state.cancel(run)
        return response_json({})
    else:
        return error("invalid run state for cancel", 409, state=run.state)


@API.route("/runs/<run_id>/start", methods={"POST"})
async def run_start(request, run_id):
    state = request.app.apsis
    _, run = state.runs.get(run_id)
    if run.state == run.STATE.scheduled:
        await state.start(run)
        return response_json({})
    else:
        return error("invalid run state for start", 409, state=run.state)


@API.route("/runs/<run_id>/rerun", methods={"POST"})
async def run_rerun(request, run_id):
    state = request.app.apsis
    _, run = state.runs.get(run_id)
    if run.state not in {run.STATE.failure, run.STATE.error, run.STATE.success}:
        return error("invalid run state for rerun", 409, state=run.state)
    else:
        new_run = await state.rerun(run)
        jso = runs_to_jso(request.app, ora.now(), [new_run])
        # Let UIs know to show the new run.
        jso["show_run_id"] = new_run.run_id
        return response_json(jso)


def _filter_runs(runs, args):
    """
    Constructs a filter for runs from query args.
    """
    try:
        run_id, = args["run_id"]
    except KeyError:
        pass
    else:
        runs = ( r for r in runs if r.run_id == run_id )

    try:
        job_id, = args["job_id"]
    except KeyError:
        pass
    else:
        runs = ( r for r in runs if r.inst.job_id == job_id )

    return runs


@API.route("/runs")
async def runs(request):
    # Get runs from the selected interval.
    args    = request.args
    run_ids = args.pop("run_id", None)
    job_id, = args.pop("job_id", (None, ))
    state,  = args.pop("state", (None, ))
    since,  = args.pop("since", (None, ))
    until,  = args.pop("until", (None, ))
    reruns, = args.pop("reruns", ("False", ))

    when, runs = request.app.apsis.runs.query(
        run_ids =run_ids, 
        job_id  =job_id,
        state   =to_state(state),
        since   =since, 
        reruns  =to_bool(reruns),
        until   =until,
    )

    return response_json(runs_to_jso(request.app, when, runs))


@API.websocket("/runs-live")  # FIXME: Do we really need this?
async def websocket_runs(request, ws):
    since, = request.args.pop("since", (None, ))

    log.info("live runs connect")
    with request.app.apsis.runs.query_live(since=since) as queue:
        while True:
            # FIXME: If the socket closes, clean up instead of blocking until
            # the next run is available.
            next_runs = await queue.get()
            if next_runs is None:
                # Signalled to shut down.
                await ws.close()
                break

            when, runs = next_runs
            runs = list(_filter_runs(runs, request.args))
            if len(runs) == 0:
                continue

<<<<<<< HEAD
            try:
                for chunk in apsis.lib.itr.chunks(runs, WS_RUN_CHUNK):
=======
            chunks = list(apsis.lib.itr.chunks(runs[:: -1], WS_RUN_CHUNK))
            try:
                for chunk in chunks:
>>>>>>> 54105ec7
                    jso = runs_to_jso(request.app, when, chunk)
                    json = ujson.dumps(jso)
                    await ws.send(json)
                    log.debug(f"sent {len(chunk)} runs: {request.socket}")
<<<<<<< HEAD
                    await asyncio.sleep(0)
=======
                    await asyncio.sleep(WS_RUN_CHUNK_SLEEP)
>>>>>>> 54105ec7
            except websockets.ConnectionClosed:
                break

    log.info("live runs disconnect")


@API.route("/runs", methods={"POST"})
async def run_post(request):
    # The run may either contain a job ID, or a complete job.
    jso = request.json
    if "job" in jso:
        # A complete job.
        job = jso_to_job(jso["job"], None)
        job.ad_hoc = True
        request.app.apsis.jobs.add(job)
        job_id = job.job_id

    elif "job_id" in jso:
        # Just a job ID.
        job_id = jso["job_id"]

    else:
        return error("missing job_id or job")

    run = Run(Instance(job_id, jso.get("args", {})))
    request.app.apsis._validate_run(run)

    time = jso.get("times", {}).get("schedule", "now")
    time = None if time == "now" else ora.Time(time)
    await request.app.apsis.schedule(time, run)
    jso = runs_to_jso(request.app, ora.now(), [run])
    return response_json(jso)
    
<|MERGE_RESOLUTION|>--- conflicted
+++ resolved
@@ -17,10 +17,7 @@
 
 # Max number of runs to send in one websocket message.
 WS_RUN_CHUNK = 1024
-<<<<<<< HEAD
-=======
 WS_RUN_CHUNK_SLEEP = 0.01
->>>>>>> 54105ec7
 
 #-------------------------------------------------------------------------------
 
@@ -354,23 +351,14 @@
             if len(runs) == 0:
                 continue
 
-<<<<<<< HEAD
-            try:
-                for chunk in apsis.lib.itr.chunks(runs, WS_RUN_CHUNK):
-=======
             chunks = list(apsis.lib.itr.chunks(runs[:: -1], WS_RUN_CHUNK))
             try:
                 for chunk in chunks:
->>>>>>> 54105ec7
                     jso = runs_to_jso(request.app, when, chunk)
                     json = ujson.dumps(jso)
                     await ws.send(json)
                     log.debug(f"sent {len(chunk)} runs: {request.socket}")
-<<<<<<< HEAD
-                    await asyncio.sleep(0)
-=======
                     await asyncio.sleep(WS_RUN_CHUNK_SLEEP)
->>>>>>> 54105ec7
             except websockets.ConnectionClosed:
                 break
 
