--- conflicted
+++ resolved
@@ -351,16 +351,9 @@
             if len(runs) == 0:
                 continue
 
-<<<<<<< HEAD
-            chunks = list(apsis.lib.itr.chunks(runs, WS_RUN_CHUNK))
+            chunks = list(apsis.lib.itr.chunks(runs[:: -1], WS_RUN_CHUNK))
             try:
                 for chunk in chunks:
-=======
-            # FIXME: Honor shutdown while sending chunks.
-
-            try:
-                for chunk in apsis.lib.itr.chunks(runs[:: -1], WS_RUN_CHUNK):
->>>>>>> a213483b
                     jso = runs_to_jso(request.app, when, chunk)
                     json = ujson.dumps(jso)
                     await ws.send(json)
