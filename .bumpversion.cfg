--- conflicted
+++ resolved
@@ -1,9 +1,5 @@
 [bumpversion]
-<<<<<<< HEAD
-current_version = 0.18.2
-=======
 current_version = 0.18.3
->>>>>>> 72ccd231
 commit = True
 tag = True
 tag_name = v{new_version}
