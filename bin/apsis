#!/usr/bin/env python

import json
import logging
from   ora import now
import random
import sys
import yaml

import apsis.cmdline
import apsis.jobs
import apsis.lib.argparse
import apsis.lib.itr
import apsis.lib.logging
from   apsis.runs import Run
import apsis.service.client

apsis.lib.logging.configure()
log = logging.getLogger(__name__)

#-------------------------------------------------------------------------------

def add_dump_format_option(parser):
    parser.add_argument(
        "--format", metavar="FMT", default=None, choices={"json", "yaml"},
        help="write as FMT [json, yaml]")


def dump_format(obj, format):
    if format == "json":
        json.dump(obj, sys.stdout, indent=2)
    elif format == "yaml":
        yaml.dump(obj, sys.stdout)


#-------------------------------------------------------------------------------
# top-level argument parser

parser = apsis.lib.argparse.CommandArgumentParser()
addr = apsis.service.client.get_address()
parser.add_argument(
    "--host", metavar="HOST", default=addr.host,
    help=f"connect to HOST [def: {addr.host}]")
parser.add_argument(
    "--port", metavar="PORT", default=addr.port,
    help=f"connect to PORT [def: {addr.port}]")

#--- command: adhoc ------------------------------------------------------------

def cmd_adhoc(client, args):
    time = apsis.cmdline.parse_at_time(args.time)
    if args.shell:
        command = " ".join(args.command)
        run = client.schedule_shell_program(time, command)
    else:
        run = client.schedule_program(time, args.command)
    apsis.cmdline.print_run(run, con)


cmd = parser.add_command(
    "adhoc", cmd_adhoc,
    description="Creates and schedules an ad hoc run.")
cmd.add_argument(
    "time", metavar="TIME",
    help="time to run [time, daytime, 'now']")
cmd.add_argument(
    "command", metavar="CMD...", nargs="+",
    help="command to run")
cmd.add_argument(
    "--shell", action="store_true", default=False,
    help="treat CMD as shell code (contactenated)")

#--- command: cancel -----------------------------------------------------------

<<<<<<< HEAD
def cmd_history(client, args):
    run_history = client.get_history(args.run_id)
    if args.format is None:
        apsis.cmdline.print_run_history(run_history, con)
    else:
        dump_format(run_history, args.format)
=======
def cmd_cancel(client, args):
    client.cancel(args.run_id)
>>>>>>> 2f30a761


cmd = parser.add_command(
    "cancel", cmd_cancel,
    description="Cancels a scheduled or waiting run.")
cmd.add_argument(
    "run_id", metavar="RUN-ID")

#--- command: job --------------------------------------------------------------

def cmd_job(client, args):
    job_id = args.job  # FIXME
    job = client.get_job(job_id)
    if args.format is None:
        apsis.cmdline.print_job(job, con)
    else:
        dump_format(job, args.format)


cmd = parser.add_command(
    "job", cmd_job,
    description="Displays a job.")
cmd.add_argument(
    "job", metavar="JOB-ID",
    help="display job with JOB-ID")
add_dump_format_option(cmd)

#--- command: jobs -------------------------------------------------------------

def cmd_jobs(client, args):
    jobs = client.get_jobs()
    if args.format is None:
        apsis.cmdline.print_jobs(jobs, con)
        con.print()
    else:
        dump_format(jobs, args.format)


cmd = parser.add_command(
    "jobs", cmd_jobs,
    description="Lists all jobs.")
add_dump_format_option(cmd)

#--- command: output -----------------------------------------------------------

def cmd_output(client, args):
    # FIXME: For now, expose output_id=output only.
    output = client.get_output(args.run_id, "output")
    sys.stdout.buffer.write(output)


cmd = parser.add_command(
    "output", cmd_output,
    description="Dumps the output of a run.")
cmd.add_argument(
    "run_id", metavar="RUN-ID")

#--- command: rerun ------------------------------------------------------------

def cmd_rerun(client, arg):
    run = client.rerun(arg.run_id)
    if args.format is None:
        apsis.cmdline.print_run(run, con)
    else:
        dump_format(run, args.format)


cmd = parser.add_command(
    "rerun", cmd_rerun,
    description="Reruns a failed (or error) run.")
cmd.add_argument(
    "run_id", metavar="RUN-ID")
add_dump_format_option(cmd)

#--- command: run --------------------------------------------------------------

def cmd_run(client, args):
    for run_id in args.run_id:
        run = client.get_run(run_id)
        run_history = client.get_history(run_id) if args.verbosity > 0 else None
        if args.format is None:
            apsis.cmdline.print_run(
                run, con, verbosity=args.verbosity, run_history=run_history)
        else:
            dump_format(run, args.format)


cmd = parser.add_command(
    "run", cmd_run,
    description="Displays a run.")
cmd.add_argument(
    "run_id", metavar="RUN-ID", nargs="+")
cmd.add_argument(
    "-v", "--verbose", action="count", dest="verbosity", default=0)
add_dump_format_option(cmd)

#--- command: runs -------------------------------------------------------------

def cmd_runs(client, arg):
    runs = client.get_runs(
        job_id  =args.job,
        state   =args.state,
        # FIXME: times
    )

    if args.summary:
        for run in runs.values():
            apsis.cmdline.print_run(run, con)
    elif args.format is None:
        apsis.cmdline.print_runs(runs, con, one_job=args.job is not None)
    else:
        dump_format(runs, args.format)


cmd = parser.add_command(
    "runs", cmd_runs,
    description="Queries and displays runs.")
cmd.add_argument(
    "--job", "-j", metavar="JOB-ID", default=None,
    help="show only runs of job JOB-ID")
cmd.add_argument(
    "--state", "-s", metavar="STATE", default=None,
    choices=[ r.name for r in Run.STATE ],
    help="show only runs in STATE")
cmd.add_argument(
    "--times", "-t", metavar="TIMESPAN", default=None,
    help="show only runs in TIMESPAN")

grp = cmd.add_mutually_exclusive_group()
grp.add_argument(
    "--summary", action="store_true", default=False,
    help="summarize each run")
add_dump_format_option(grp)

#--- command: schedule ---------------------------------------------------------

def cmd_schedule(client, args):
    run = client.schedule(args.job_id, dict(args.args), args.time)
    apsis.cmdline.print_run(run, con)


def parse_arg(arg):
    name, value = arg.split("=", 1)
    return name, value


cmd = parser.add_command(
    "schedule", cmd_schedule,
    description="Creates and schedules a run.")
cmd.add_argument(
    "time", metavar="TIME", type=apsis.cmdline.parse_at_time,
    help="time to run [time, daytime, 'now']")
cmd.add_argument(
    "job_id", metavar="JOB-ID",
    help="run an instance of JOB-ID")
cmd.add_argument(
    "args", metavar="NAME=VAL", type=parse_arg, nargs="*",
    help="run JOB-ID with NAME=VAL")

#--- command: signal -----------------------------------------------------------

def cmd_signal(client, args):
    client.signal(args.run_id, args.signum)


cmd = parser.add_command(
    "signal", cmd_signal,
    description="Sends a signal to a running run.")
cmd.add_argument(
    "run_id", metavar="RUN-ID")
cmd.add_argument(
    "signum", metavar="SIGNAL", default="SIGTERM",
    help="signal name or number")

#--- test commands -------------------------------------------------------------

def cmd_test0(client, args):
    time = now()
    past = args.past
    rng = args.fut - past

    for i in range(args.num):
        run = client.schedule("reruntest", {"id": i}, time + past + rng * random.random())
        log.info(f"scheduled: {run['run_id']}")

cmd = parser.add_command(
    "test0", cmd_test0, 
    description="[TEST] Schedule reruntest.")
cmd.add_argument("num", metavar="NUM", type=int, nargs="?", default=1)
cmd.add_argument("fut", metavar="SECS", type=float, nargs="?", default=60)
cmd.add_argument("past", metavar="SECS", type=float, nargs="?", default=0)

#-------------------------------------------------------------------------------

args = parser.parse_args()
client = apsis.service.client.Client((args.host, args.port))
con = apsis.cmdline.get_console()

try:
    args.cmd(client, args)
except apsis.service.client.APIError as err:
    apsis.cmdline.print_api_error(err, con)
    raise SystemExit(1)
except (KeyboardInterrupt, BrokenPipeError):
    pass
<|MERGE_RESOLUTION|>--- conflicted
+++ resolved
@@ -72,17 +72,8 @@
 
 #--- command: cancel -----------------------------------------------------------
 
-<<<<<<< HEAD
-def cmd_history(client, args):
-    run_history = client.get_history(args.run_id)
-    if args.format is None:
-        apsis.cmdline.print_run_history(run_history, con)
-    else:
-        dump_format(run_history, args.format)
-=======
 def cmd_cancel(client, args):
     client.cancel(args.run_id)
->>>>>>> 2f30a761
 
 
 cmd = parser.add_command(
